// デバッグログをデフォルトで有効化し、必要な場合のみ環境変数で無効化できるようにする
export const debugEnabled =
  process.env.NEXT_PUBLIC_DEBUG_LOGS !== "false" &&
  process.env.DEBUG_LOGS !== "false"

if (debugEnabled) {
<<<<<<< HEAD
  console.log("[Debug] logging enabled")
} else {
  console.log("[Debug] logging disabled")
}
=======
  console.log("[Debug] logging enabled");
} else {
  console.log("[Debug] logging disabled");
}

>>>>>>> 0328e54f

export function debugLog(scope: string, message: string, data?: any) {
  if (!debugEnabled) return
  if (data !== undefined) {
    console.log(`[${scope}] ${message}`, data)
  } else {
    console.log(`[${scope}] ${message}`)
  }
}<|MERGE_RESOLUTION|>--- conflicted
+++ resolved
@@ -1,27 +1,19 @@
 // デバッグログをデフォルトで有効化し、必要な場合のみ環境変数で無効化できるようにする
 export const debugEnabled =
   process.env.NEXT_PUBLIC_DEBUG_LOGS !== "false" &&
-  process.env.DEBUG_LOGS !== "false"
+  process.env.DEBUG_LOGS !== "false";
 
 if (debugEnabled) {
-<<<<<<< HEAD
-  console.log("[Debug] logging enabled")
-} else {
-  console.log("[Debug] logging disabled")
-}
-=======
   console.log("[Debug] logging enabled");
 } else {
   console.log("[Debug] logging disabled");
 }
 
->>>>>>> 0328e54f
-
 export function debugLog(scope: string, message: string, data?: any) {
-  if (!debugEnabled) return
+  if (!debugEnabled) return;
   if (data !== undefined) {
-    console.log(`[${scope}] ${message}`, data)
+    console.log(`[${scope}] ${message}`, data);
   } else {
-    console.log(`[${scope}] ${message}`)
+    console.log(`[${scope}] ${message}`);
   }
 }