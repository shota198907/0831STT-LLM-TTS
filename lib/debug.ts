--- conflicted
+++ resolved
@@ -2,15 +2,13 @@
 export const debugEnabled =
   process.env.NEXT_PUBLIC_DEBUG_LOGS !== "false" &&
   process.env.DEBUG_LOGS !== "false"
-<<<<<<< HEAD
 
 if (debugEnabled) {
-  console.log("[Debug] logging enabled")
+  console.log("[Debug] logging enabled");
 } else {
-  console.log("[Debug] logging disabled")
+  console.log("[Debug] logging disabled");
 }
-=======
->>>>>>> fb5ade3a
+
 
 export function debugLog(scope: string, message: string, data?: any) {
   if (!debugEnabled) return
