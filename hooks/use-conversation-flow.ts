"use client"

import { useState, useCallback, useRef, useEffect } from "react"
import { debugLog } from "@/lib/debug"

interface ConversationMessage {
  id: string
  type: "user" | "ai"
  content: string
  timestamp: Date
}

type ConversationState =
  | "idle"
  | "greeting"
  | "listening"
  | "processing"
  | "ai-speaking"
  | "waiting-for-response"
  | "checking-connection"
  | "ending"
  | "ended"

export type CallEndReason =
  | "no-response"
  | "no-response-after-prompt"
  | "user-confirmed-end"
  | "ai-ended"

interface ConversationFlowOptions {
  onStateChange: (state: ConversationState) => void
  onMessageAdd: (type: "user" | "ai", content: string) => void
  onCallEnd: (reason: CallEndReason) => void
  silenceTimeoutDuration: number // 6 seconds for connection check
  maxSilenceBeforeEnd: number // 6 seconds after connection check
}

interface ConversationContext {
  hasAskedForMoreQuestions: boolean
  connectionCheckCount: number
  lastUserResponseTime: number
  isAwaitingEndConfirmation: boolean
  hasUserResponded: boolean
}

export function useConversationFlow({
  onStateChange,
  onMessageAdd,
  onCallEnd,
  silenceTimeoutDuration = 6000,
  maxSilenceBeforeEnd = 6000,
}: ConversationFlowOptions) {
  const [state, setState] = useState<ConversationState>("idle")
  const [messages, setMessages] = useState<ConversationMessage[]>([])
  const [context, setContext] = useState<ConversationContext>({
    hasAskedForMoreQuestions: false,
    connectionCheckCount: 0,
    lastUserResponseTime: Date.now(),
    isAwaitingEndConfirmation: false,
    hasUserResponded: false,
  })

  const log = useCallback(
    (message: string, data?: any) => debugLog("ConversationFlow", message, data),
    [],
  )

  const silenceTimeoutRef = useRef<NodeJS.Timeout | null>(null)
  const connectionCheckTimeoutRef = useRef<NodeJS.Timeout | null>(null)

  const addMessage = useCallback(
    (type: "user" | "ai", content: string) => {
      const newMessage: ConversationMessage = {
        id:
          typeof crypto !== "undefined" && "randomUUID" in crypto
            ? crypto.randomUUID()
            : `${Date.now()}-${Math.random()}`,
        type,
        content,
        timestamp: new Date(),
      }

      setMessages((prev) => [...prev, newMessage])
      onMessageAdd(type, content)
      log(`addMessage_${type}`)

      // Update context based on message content
      if (type === "user") {
        setContext((prev) => ({
          ...prev,
          lastUserResponseTime: Date.now(),
        }))
      }

      return newMessage
    },
    [onMessageAdd, log],
  )

  const changeState = useCallback(
    (newState: ConversationState) => {
      log("changeState", newState)
      setState(newState)
      onStateChange(newState)
    },
    [state, onStateChange, log],
  )

  const analyzeAIResponse = useCallback((response: string) => {
    const lowerResponse = response.toLowerCase()

    const isAskingForMoreQuestions =
      lowerResponse.includes("問い合わせは他にありますか") ||
      lowerResponse.includes("他にご質問") ||
      lowerResponse.includes("他に何か") ||
      lowerResponse.includes("ほかにご質問")

    const isCheckingConnection =
      lowerResponse.includes("お声届いていますでしょうか") ||
      lowerResponse.includes("聞こえていますか") ||
      lowerResponse.includes("お声が聞こえません")

    const isEndingConversation =
      lowerResponse.includes("通信を終了") ||
      lowerResponse.includes("お電話ありがとうございました") ||
      lowerResponse.includes("失礼いたします")

    return {
      isAskingForMoreQuestions,
      isCheckingConnection,
      isEndingConversation,
    }
  }, [])

  const analyzeUserResponse = useCallback((response: string) => {
    const lowerResponse = response.toLowerCase()

    const isNegativeResponse =
      lowerResponse.includes("ないです") ||
      lowerResponse.includes("ありません") ||
      lowerResponse.includes("大丈夫です") ||
      lowerResponse.includes("結構です") ||
      lowerResponse.includes("いいえ") ||
      lowerResponse.includes("no") ||
      lowerResponse.includes("終了")

    const isPositiveResponse =
      lowerResponse.includes("あります") ||
      lowerResponse.includes("はい") ||
      lowerResponse.includes("お願いします") ||
      lowerResponse.includes("yes")

    return {
      isNegativeResponse,
      isPositiveResponse,
    }
  }, [])

  const startSilenceTimeout = useCallback(() => {
    log("startSilenceTimeout")

    if (silenceTimeoutRef.current) {
      clearTimeout(silenceTimeoutRef.current)
    }

    // If we're waiting for end confirmation, end the conversation after 8s of silence
    if (context.isAwaitingEndConfirmation) {
      silenceTimeoutRef.current = setTimeout(() => {

        const endMessage =
          "お問い合わせありがとうございました。また何かございましたらいつでもご連絡ください。失礼いたします。"
        addMessage("ai", endMessage)
        changeState("ending")

        setTimeout(() => {
          changeState("ended")
          onCallEnd("no-response-after-prompt")
        }, 3000)
      }, 8000)

      return
    }

    silenceTimeoutRef.current = setTimeout(() => {

      setContext((prev) => ({
        ...prev,
        connectionCheckCount: prev.connectionCheckCount + 1,
      }))

      const checkMessage = "お声届いていますでしょうか？"
      addMessage("ai", checkMessage)
      changeState("checking-connection")

      // Start final timeout for disconnection
      connectionCheckTimeoutRef.current = setTimeout(() => {

        const endMessage =
          "通信が途絶えているようです。一度通信を終了いたします。何かご不明点あれば、またご連絡ください。お電話ありがとうございました。"
        addMessage("ai", endMessage)
        changeState("ending")

        // End call after message
        setTimeout(() => {
          changeState("ended")
          onCallEnd("no-response")
        }, 3000)
      }, maxSilenceBeforeEnd)
    }, silenceTimeoutDuration)
  }, [
    log,
    silenceTimeoutDuration,
    maxSilenceBeforeEnd,
    addMessage,
    changeState,
    onCallEnd,
    context.isAwaitingEndConfirmation,
  ])

  const clearAllTimeouts = useCallback(() => {
    log("clearAllTimeouts")
    if (silenceTimeoutRef.current) {
      clearTimeout(silenceTimeoutRef.current)
      silenceTimeoutRef.current = null
    }
    if (connectionCheckTimeoutRef.current) {
      clearTimeout(connectionCheckTimeoutRef.current)
      connectionCheckTimeoutRef.current = null
    }
  }, [log])

  const processUserMessage = useCallback(
    (userMessage: string) => {
      log("processUserMessage", userMessage)

      clearAllTimeouts()
      addMessage("user", userMessage)
      changeState("processing")
      setContext((prev) => ({ ...prev, hasUserResponded: true }))

      const userAnalysis = analyzeUserResponse(userMessage)

      // Handle different conversation states
      if (context.isAwaitingEndConfirmation && userAnalysis.isNegativeResponse) {

        const endMessage = "承知いたしました。では、通信を終了いたします。お電話ありがとうございました。"
        addMessage("ai", endMessage)
        changeState("ending")

        setTimeout(() => {
          changeState("ended")
          onCallEnd("user-confirmed-end")
        }, 3000)

        return { shouldEndConversation: true }
      }

      if (state === "checking-connection") {
        setContext((prev) => ({
          ...prev,
          connectionCheckCount: 0,
        }))
      }

      return { shouldEndConversation: false }
    },
    [
      state,
      context,
      addMessage,
      changeState,
      onCallEnd,
      analyzeUserResponse,
      clearAllTimeouts,
      log,
    ],
  )

  const processAIResponse = useCallback(
    (aiResponse: string) => {
      log("processAIResponse")

      addMessage("ai", aiResponse)
      const analysis = analyzeAIResponse(aiResponse)

      if (analysis.isEndingConversation) {
        changeState("ending")

        setTimeout(() => {
          changeState("ended")
          onCallEnd("ai-ended")
        }, 3000)

        return { shouldContinueListening: false }
      }

      if (analysis.isAskingForMoreQuestions) {
        setContext((prev) => ({
          ...prev,
          hasAskedForMoreQuestions: true,
          isAwaitingEndConfirmation: true,
        }))
        changeState("waiting-for-response")
        return { shouldContinueListening: true }
      }

      if (analysis.isCheckingConnection) {
        changeState("checking-connection")
        return { shouldContinueListening: true }
      }

      // Normal conversation flow
      changeState("waiting-for-response")
      return { shouldContinueListening: true }
    },
    [addMessage, changeState, onCallEnd, analyzeAIResponse, log],
  )

  const startConversation = useCallback(() => {
    log("startConversation")
    changeState("greeting")

    const greetingMessage = "アシスタントです。ご用件をどうぞ。"
    addMessage("ai", greetingMessage)

    setTimeout(() => {
      changeState("listening")
    }, 2000)
  }, [addMessage, changeState, log])

  const startListening = useCallback(() => {
    log("startListening")
    changeState("listening")
<<<<<<< HEAD
    clearAllTimeouts()
    startSilenceTimeout()
  }, [changeState, startSilenceTimeout, clearAllTimeouts, log])
=======
    if (context.hasUserResponded) {
      startSilenceTimeout()
    }
  }, [changeState, startSilenceTimeout, context.hasUserResponded, log])
>>>>>>> fb5ade3a

  const stopListening = useCallback(() => {
    log("stopListening")
    clearAllTimeouts()
  }, [clearAllTimeouts, log])

  const endConversation = useCallback(() => {
    log("endConversation")
    clearAllTimeouts()
    changeState("ended")
    setMessages([])
    setContext({
      hasAskedForMoreQuestions: false,
      connectionCheckCount: 0,
      lastUserResponseTime: Date.now(),
      isAwaitingEndConfirmation: false,
      hasUserResponded: false,
    })
  }, [clearAllTimeouts, changeState, log])

  const resetConversation = useCallback(() => {
    log("resetConversation")
    endConversation()
    changeState("idle")
  }, [endConversation, changeState, log])

  // Cleanup on unmount
  useEffect(() => {
    return () => {
      clearAllTimeouts()
    }
  }, [clearAllTimeouts])

  return {
    state,
    messages,
    context,
    startConversation,
    startListening,
    stopListening,
    processUserMessage,
    processAIResponse,
    endConversation,
    resetConversation,
    clearAllTimeouts,
  }
}<|MERGE_RESOLUTION|>--- conflicted
+++ resolved
@@ -331,16 +331,14 @@
   const startListening = useCallback(() => {
     log("startListening")
     changeState("listening")
-<<<<<<< HEAD
-    clearAllTimeouts()
-    startSilenceTimeout()
-  }, [changeState, startSilenceTimeout, clearAllTimeouts, log])
-=======
-    if (context.hasUserResponded) {
-      startSilenceTimeout()
-    }
-  }, [changeState, startSilenceTimeout, context.hasUserResponded, log])
->>>>>>> fb5ade3a
+
+useEffect(() => {
+  clearAllTimeouts();              // 先に全タイマー解除
+  if (context.hasUserResponded) {  // 応答後だけ5秒無音タイマー
+    startSilenceTimeout();
+  }
+}, [startSilenceTimeout, clearAllTimeouts, context.hasUserResponded, log]);
+
 
   const stopListening = useCallback(() => {
     log("stopListening")
