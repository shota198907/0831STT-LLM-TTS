--- conflicted
+++ resolved
@@ -100,38 +100,30 @@
   }, [isRecording, onAudioData, onError])
 
   const stopRecording = useCallback(async () => {
-<<<<<<< HEAD
-    if (!mediaRecorderRef.current) {
-      debugLog("WebRTC", "stopRecording skipped", {
-        hasRecorder: false,
-        isRecording,
-        isStopping: isStoppingRef.current,
-      })
-      return Promise.resolve()
-    }
-
-    if (isStoppingRef.current && stopPromiseRef.current) {
-      debugLog("WebRTC", "stopRecording awaiting existing")
-      return stopPromiseRef.current
-    }
-
-    if (!isRecording) {
-=======
-    if (!mediaRecorderRef.current || !isRecording || isStoppingRef.current) {
->>>>>>> 4b4b2f39
-      debugLog("WebRTC", "stopRecording skipped", {
-        hasRecorder: !!mediaRecorderRef.current,
-        isRecording,
-        isStopping: isStoppingRef.current,
-      })
-<<<<<<< HEAD
-      return Promise.resolve()
-=======
-      return
->>>>>>> 4b4b2f39
-    }
-
-    debugLog("WebRTC", "stopRecording invoked")
+  if (!mediaRecorderRef.current) {
+    debugLog("WebRTC", "stopRecording skipped", {
+      hasRecorder: false,
+      isRecording,
+      isStopping: isStoppingRef.current,
+    })
+    return
+  }
+
+  if (isStoppingRef.current && stopPromiseRef.current) {
+    debugLog("WebRTC", "stopRecording awaiting existing")
+    return stopPromiseRef.current
+  }
+
+  if (!isRecording) {
+    debugLog("WebRTC", "stopRecording skipped", {
+      hasRecorder: !!mediaRecorderRef.current,
+      isRecording,
+      isStopping: isStoppingRef.current,
+    })
+    return
+  }
+
+  debugLog("WebRTC", "stopRecording invoked")
 
     isStoppingRef.current = true
     const recorder = mediaRecorderRef.current
