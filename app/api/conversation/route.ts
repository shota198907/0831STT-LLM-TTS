--- conflicted
+++ resolved
@@ -34,33 +34,33 @@
     // Process audio if provided
     if (audioFile) {
       const audioBuffer = Buffer.from(await audioFile.arrayBuffer())
-<<<<<<< HEAD
-      const mime = (audioFile.type || "").toLowerCase()
-      const recCfg = mapRecognitionConfig(mime)
-      if (audioBuffer.length < 10_000) {
-        debugLog("API Conversation", "audio_too_small", {
-          bytes: audioBuffer.length,
-          mime,
-        })
-        return NextResponse.json({ error: "Audio too small" }, { status: 400 })
-      }
-      if (!recCfg) {
-        debugLog("API Conversation", "unsupported_mime", { mime })
-        return NextResponse.json({ error: "Unsupported audio format" }, { status: 415 })
-      }
-      debugLog("API Conversation", "stt_start", {
-        bytes: audioBuffer.length,
-        mime,
-        encoding: recCfg.encoding,
-        sampleRate: recCfg.sampleRateHertz,
-        endpoint: recCfg.useBeta ? "v1p1beta1" : "v1",
-      })
-      const { useBeta, ...sttOverrides } = recCfg as any
-      userMessage = await googleServices.speechToText(audioBuffer, sttOverrides)
-=======
-      debugLog("API Conversation", "stt_start", { bytes: audioBuffer.length })
-      userMessage = await googleServices.speechToText(audioBuffer)
->>>>>>> 4b4b2f39
+const mime = (audioFile.type || "").toLowerCase()
+const recCfg = mapRecognitionConfig(mime)
+
+if (audioBuffer.length < 10_000) {
+  debugLog("API Conversation", "audio_too_small", {
+    bytes: audioBuffer.length,
+    mime,
+  })
+  return NextResponse.json({ error: "Audio too small" }, { status: 400 })
+}
+
+if (!recCfg) {
+  debugLog("API Conversation", "unsupported_mime", { mime })
+  return NextResponse.json({ error: "Unsupported audio format" }, { status: 415 })
+}
+
+debugLog("API Conversation", "stt_start", {
+  bytes: audioBuffer.length,
+  mime,
+  encoding: recCfg.encoding,
+  sampleRate: recCfg.sampleRateHertz,
+  endpoint: recCfg.useBeta ? "v1p1beta1" : "v1",
+})
+
+const { useBeta, ...sttOverrides } = recCfg as any
+userMessage = await googleServices.speechToText(audioBuffer, sttOverrides)
+
       debugLog("API Conversation", "stt_result", { text: userMessage })
 
       if (!userMessage.trim()) {
