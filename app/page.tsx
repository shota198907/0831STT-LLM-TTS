"use client"

import { useState, useCallback, useEffect, useRef } from "react"
import { Button } from "@/components/ui/button"
import { Card, CardContent, CardHeader, CardTitle } from "@/components/ui/card"
import { Mic, MicOff, Phone, PhoneOff, Settings } from "lucide-react"
import { useWebRTCAudio } from "@/hooks/use-webrtc-audio"
import { useVoiceActivityDetection } from "@/hooks/use-voice-activity-detection"
import { useConversationFlow, CallEndReason } from "@/hooks/use-conversation-flow"
import { AudioVisualizer } from "@/components/audio-visualizer"
import { VADMonitor } from "@/components/vad-monitor"
import { APIClient } from "@/lib/api-client"
import { debugLog } from "@/lib/debug"

// ページ読み込み時にモジュールが評価されたことをログに残す
debugLog("AI Phone", "Page module loaded")

interface ChatMessage {
  id: string
  type: "user" | "ai"
  content: string
  timestamp: Date
}

type CallState = "idle" | "connecting" | "connected" | "ai-speaking" | "user-speaking" | "processing"

export default function AIPhoneSystem() {
  const [callState, setCallState] = useState<CallState>("idle")
  const [messages, setMessages] = useState<ChatMessage[]>([])
  const [showVADMonitor, setShowVADMonitor] = useState(false)
  const endCallRef = useRef<(reason: CallEndReason | "user" | "error") => void>(null)
  const ttsEndRef = useRef<number | null>(null)

  const log = useCallback(
    (message: string, data?: any) => debugLog("AI Phone", message, data),
    [],
  )

  useEffect(() => {
    log("Component mounted")
    return () => {
      log("Component unmounted")
    }
  }, [log])

  const addMessage = useCallback(
    (type: "user" | "ai", content: string) => {
      const newMessage: ChatMessage = {
        id:
          typeof crypto !== "undefined" && "randomUUID" in crypto
            ? crypto.randomUUID()
            : `${Date.now()}-${Math.random()}`,
        type,
        content,
        timestamp: new Date(),
      }
      setMessages((prev) => [...prev, newMessage])
      log(`Added ${type} message:`, content)
    },
    [log],
  )

  const handleConversationStateChange = useCallback(
    (conversationState: any) => {
      log("Conversation state changed:", conversationState)

      // Map conversation states to call states
      switch (conversationState) {
        case "greeting":
        case "ai-speaking":
        case "ending":
          setCallState("ai-speaking")
          break
        case "listening":
        case "waiting-for-response":
        case "checking-connection":
          setCallState("connected")
          break
        case "processing":
          setCallState("processing")
          break
        case "ended":
          setCallState("idle")
          break
        default:
          break
      }
    },
    [log],
  )

  const handleCallEnd = useCallback(
    (reason: CallEndReason) => {
      log("Call ended by conversation flow", { reason })
      endCallRef.current?.(reason)
    },
    [log],
  )

  const {
    state: conversationState,
    messages: conversationMessages,
    startConversation,
    startListening,
    stopListening,
    processUserMessage,
    processAIResponse,
    resetConversation,
    clearAllTimeouts,
  } = useConversationFlow({
    onStateChange: handleConversationStateChange,
    onMessageAdd: addMessage,
    onCallEnd: handleCallEnd,
    silenceTimeoutDuration: 6000,
    maxSilenceBeforeEnd: 6000,
  })

  const handleAudioData = useCallback(
    async (audioBlob: Blob) => {
      try {
        log("Processing audio data:", audioBlob.size)
        log("eou_sent")
        setCallState("processing")

        log("Sending audio for STT and AI processing")
        const apiClient = APIClient.getInstance()
        const result = await apiClient.processConversation(
          audioBlob,
          conversationMessages,
        )
        log("ack_received")
<<<<<<< HEAD
        log("stt_text", result.userMessage)
        log("ai_text", result.aiResponse)
        log("tts_audio", { present: !!result.audioBase64 })
=======
>>>>>>> 0328e54f
        log("conversation_result", {
          user: result.userMessage,
          ai: result.aiResponse,
          hasAudio: !!result.audioBase64,
        })

        // Process user message through conversation flow
        const userResult = processUserMessage(result.userMessage)

        if (userResult.shouldEndConversation) {
          return // Conversation flow will handle ending
        }

        // Process AI response through conversation flow
        const aiResult = processAIResponse(result.aiResponse)

        // Play AI audio response
        if (result.audioBase64) {
          const audioData = `data:${result.mimeType};base64,${result.audioBase64}`
          const audio = new Audio(audioData)

          setCallState("ai-speaking")

          let resumed = false
          const resumeListening = () => {
            if (resumed) return
            resumed = true
            const ts = performance.now()
            ttsEndRef.current = ts
            log("AI speech completed", { tts_end_ts: ts })
            if (aiResult.shouldContinueListening) {
              startListening()
            }
          }

          const fallbackId = setTimeout(() => {
            log("AI speech onended fallback triggered")
            resumeListening()
          }, 10000)

          audio.onended = () => {
            clearTimeout(fallbackId)
            resumeListening()
          }

          audio.onerror = (error) => {
            clearTimeout(fallbackId)
            log("Audio playback error:", error)
            resumeListening()
          }

          await audio.play()
        } else if (aiResult.shouldContinueListening) {
          startListening()
        }
      } catch (error) {
        log("Error processing audio:", error)
        setCallState("connected")
        startListening()
      }
    },
    [conversationMessages, processUserMessage, processAIResponse, startListening, log],
  )

  const handleAudioError = useCallback(
    (error: Error) => {
      log("Audio error:", error)
      alert(`音声エラー: ${error.message}`)
      endCall("error")
    },
    // eslint-disable-next-line react-hooks/exhaustive-deps
    [log],
  )

  const { initializeAudio, startRecording, stopRecording, cleanup, isRecording, stream, audioContext } = useWebRTCAudio(
    {
      onAudioData: handleAudioData,
      onError: handleAudioError,
    },
  )

  const ensureAudioContextRunning = useCallback(
    async (ctx?: AudioContext) => {
      const target = ctx ?? audioContext
      if (target && target.state === "suspended") {
        try {
          await target.resume()
          log("AudioContext resumed")
        } catch (e) {
          log("Failed to resume AudioContext", e)
        }
      }
    },
    [audioContext, log],
  )

  const handleSpeechStart = useCallback(() => {
    log("Speech started")
    setCallState("user-speaking")
    clearAllTimeouts() // ユーザー発話中は沈黙タイマーのみ停止
  }, [log, clearAllTimeouts])

  const handleSpeechEnd = useCallback(async () => {
    log("Speech ended")
    await stopRecording()
  }, [stopRecording, log])

  const handleSilenceDetected = useCallback(async () => {
    log("Silence detected - user finished speaking")
    await stopRecording()
  }, [log, stopRecording])

  const handleMaxDurationReached = useCallback(async () => {
    log("Maximum speech duration reached - forcing stop")
    await stopRecording()
    log("Recording stopped due to max duration")
  }, [stopRecording, log])

  // DEBUG: thresholds can be overridden via env vars for verification
  const vadSilenceThreshold = Number(process.env.NEXT_PUBLIC_VAD_SILENCE_THRESHOLD ?? 1.2)
  const vadVolumeThreshold = Number(process.env.NEXT_PUBLIC_VAD_VOLUME_THRESHOLD ?? 0.03)

  const { startVAD, stopVAD, vadMetrics } = useVoiceActivityDetection({
    silenceThreshold: vadSilenceThreshold,
    volumeThreshold: vadVolumeThreshold,
    minSpeechDuration: 0.3,
    maxSpeechDuration: 10,
    onSpeechStart: handleSpeechStart,
    onSpeechEnd: handleSpeechEnd,
    onSilenceDetected: handleSilenceDetected,
    onMaxDurationReached: handleMaxDurationReached,
  })

  // 再生解錠（無音オシレータで 0.1秒だけ音を出し、自動再生ブロックを解除）
  const unlockPlayback = useCallback(async (ctx?: AudioContext) => {
    try {
      const Ctx = (window as any).AudioContext || (window as any).webkitAudioContext
      const audioCtx = ctx ?? audioContext ?? new Ctx({ sampleRate: 16000 })
      if (audioCtx.state === "suspended") await audioCtx.resume()

      const osc = audioCtx.createOscillator()
      const gain = audioCtx.createGain()
      gain.gain.value = 0.0001 // ほぼ無音
      osc.connect(gain).connect(audioCtx.destination)
      osc.start()
      osc.stop(audioCtx.currentTime + 0.12)
      await new Promise((r) => setTimeout(r, 160))

      log("Playback unlocked")
    } catch (e) {
      log("Playback unlock failed (non-fatal):", e)
    }
  }, [audioContext, log])

  // ウェルカムTTSを再生 → 再生終了後に会話開始＆リッスン開始
  const playWelcomeThenStart = useCallback(async () => {
    try {
      setCallState("ai-speaking")

      const res = await fetch("/api/text-to-speech", {
        method: "POST",
        headers: { "content-type": "application/json" },
        body: JSON.stringify({ text: "お電話ありがとうございます。アシスタントです。ご用件をどうぞ。" }),
      })
      const data = await res.json()
      if (!data?.audio) throw new Error("TTS audio missing")

      // 念のため：再生前にもう一度解錠
      if (audioContext) {
        await audioContext.resume()
        await unlockPlayback(audioContext)
      } else {
        await unlockPlayback()
      }
      

      const url = `data:${data.mimeType};base64,${data.audio}`
      const audio = new Audio(url)

      let resumed = false
      const resumeStart = () => {
        if (resumed) return
        resumed = true
        setCallState("connected")
        startConversation()
        startListening()
      }

      const fallbackId = setTimeout(() => {
        log("Welcome TTS onended fallback triggered")
        resumeStart()
      }, 10000)

      audio.onended = () => {
        clearTimeout(fallbackId)
        log("Welcome TTS ended; start conversation & listening")
        resumeStart()
      }
      audio.onerror = (err) => {
        clearTimeout(fallbackId)
        log("Welcome TTS playback error:", err)
        resumeStart()
      }

      await audio.play()
    } catch (err) {
      log("Welcome TTS failed:", err)
      setCallState("connected")
      // 音が出なくても会話は続行できるようにフォールバック
      startConversation()
      startListening()
    }
  }, [audioContext, startConversation, startListening, unlockPlayback, log, setCallState])

  const startCall = useCallback(async () => {
    try {
      log("Starting call...")
      setCallState("connecting")

      const { stream: audioStream, audioContext: context } = await initializeAudio()
      log("Audio initialized successfully", { sampleRate: context?.sampleRate })

      // 先に再生解錠（これが無いとウェルカム音声がブロックされることがある）
      await unlockPlayback(context)

      // ここではまだ録音を開始しない。まずはウェルカムを流す。
      setCallState("connected")
      await playWelcomeThenStart()
    } catch (error) {
      log("Error starting call:", error)
      setCallState("idle")
      alert("マイクへのアクセスが必要です。ブラウザの設定を確認してください。")
    }
  }, [initializeAudio, unlockPlayback, playWelcomeThenStart, log])

  const endCall = useCallback(
    (reason: CallEndReason | "user" | "error") => {
      log(`Ending call... reason=${reason}`)

      const finalize = () => {
        stopVAD()
        cleanup()
        resetConversation()
        setCallState("idle")
        setMessages([])
        log("Call ended")
      }

      if (isRecording) {
        log("Stopping recording before ending call")
        stopRecording()
          .then(() => {
            log("Recording stopped prior to cleanup")
            finalize()
          })
          .catch((err) => {
            log("Failed to stop recording before end", err)
            finalize()
          })
      } else {
        finalize()
      }
    },
    [isRecording, stopRecording, stopVAD, cleanup, resetConversation, log],
  )
  endCallRef.current = endCall

  useEffect(() => {
    if (callState === "ai-speaking") {
      stopVAD()
      void stopRecording()
    }
  }, [callState, stopVAD, stopRecording])

  // Start listening when conversation flow indicates
  useEffect(() => {
    const setup = async () => {
      if (conversationState === "listening" && !isRecording) {
        let currentStream = stream
        let currentContext = audioContext

        if (!currentStream || !currentContext) {
          try {
            const result = await initializeAudio()
            currentStream = result.stream
            currentContext = result.audioContext
            log("Reinitialized audio for listening")
          } catch (err) {
            log("Failed to reinitialize audio", err)
            return
          }
        }

        await ensureAudioContextRunning(currentContext)

        if (currentContext.state === "running") {
          const recStart = performance.now()
          log("Starting recording and VAD based on conversation state")
          await startRecording()
          log("Recording started", {
            rec_start_ts: recStart,
            latency_ms: Math.round(recStart - (ttsEndRef.current ?? recStart)),
          })
          ttsEndRef.current = null
          startVAD(currentStream, currentContext)
        } else {
          log("AudioContext not running, skipping VAD start", {
            state: currentContext.state,
          })
        }
      } else {
        log("Skip VAD start (missing stream/context or already recording)", {
          conversationState,
          hasStream: !!stream,
          ctxState: audioContext?.state,
          isRecording,
        })
      }
    }
    setup()
  }, [
    conversationState,
    stream,
    audioContext,
    isRecording,
    startVAD,
    startRecording,
    initializeAudio,
    ensureAudioContextRunning,
    log,
  ])

  // Resume AudioContext and mic on visibility/focus changes
  useEffect(() => {
    const handleVisibility = async () => {
      if (document.visibilityState !== "visible") return

      if (audioContext?.state === "suspended") {
        try {
          await audioContext.resume()
          log("AudioContext resumed after visibility change")
        } catch (e) {
          log("AudioContext resume failed", e)
        }
      }

      const tracks = stream?.getAudioTracks() ?? []
      const ended = tracks.length > 0 && tracks.every((t) => t.readyState === "ended")
      if (!stream || ended) {
        try {
          const result = await initializeAudio()
          log("Reacquired audio after visibility change")
          if (conversationState === "listening" && !isRecording) {
            await ensureAudioContextRunning(result.audioContext)
            const recStart = performance.now()
            await startRecording()
            log("Recording restarted", {
              rec_start_ts: recStart,
              latency_ms: Math.round(recStart - (ttsEndRef.current ?? recStart)),
            })
            ttsEndRef.current = null
            startVAD(result.stream, result.audioContext)
          }
        } catch (err) {
          log("Failed to reacquire audio after visibility change", err)
        }
      }
    }

    document.addEventListener("visibilitychange", handleVisibility)
    window.addEventListener("focus", handleVisibility)
    return () => {
      document.removeEventListener("visibilitychange", handleVisibility)
      window.removeEventListener("focus", handleVisibility)
    }
  }, [
    audioContext,
    stream,
    initializeAudio,
    conversationState,
    isRecording,
    startRecording,
    startVAD,
    ensureAudioContextRunning,
    log,
  ])

  // Reacquire microphone when track ends
  useEffect(() => {
    if (!stream) return
    const handleTrackEnded = async () => {
      log("MediaStream track ended")
      try {
        const result = await initializeAudio()
        log("Reinitialized audio after track ended")
        if (conversationState === "listening" && !isRecording) {
          await ensureAudioContextRunning(result.audioContext)
          const recStart = performance.now()
          await startRecording()
          log("Recording restarted", {
            rec_start_ts: recStart,
            latency_ms: Math.round(recStart - (ttsEndRef.current ?? recStart)),
          })
          ttsEndRef.current = null
          startVAD(result.stream, result.audioContext)
        }
      } catch (err) {
        log("Failed to reinitialize audio after track ended", err)
      }
    }
    const tracks = stream.getTracks()
    tracks.forEach((track) => track.addEventListener("ended", handleTrackEnded))
    return () => {
      tracks.forEach((track) => track.removeEventListener("ended", handleTrackEnded))
    }
  }, [
    stream,
    initializeAudio,
    conversationState,
    isRecording,
    startRecording,
    startVAD,
    ensureAudioContextRunning,
    log,
  ])

  // Clean up only when component unmounts; avoid triggering endCall indirectly
  // eslint-disable-next-line react-hooks/exhaustive-deps
  useEffect(() => {
    return () => {
      log("Unmount cleanup: stopping audio only")
      stopVAD()
      cleanup()
      resetConversation()
    }
  }, [])

  const getStatusDisplay = () => {
    switch (callState) {
      case "idle":
        return { text: "未接続", color: "bg-gray-100 text-gray-800", dotColor: "bg-gray-500" }
      case "connecting":
        return { text: "接続中...", color: "bg-yellow-100 text-yellow-800", dotColor: "bg-yellow-500 animate-pulse" }
      case "connected":
        return { text: "接続中", color: "bg-green-100 text-green-800", dotColor: "bg-green-500" }
      case "ai-speaking":
        return { text: "AIが話しています", color: "bg-blue-100 text-blue-800", dotColor: "bg-blue-500 animate-pulse" }
      case "user-speaking":
        return { text: "録音中", color: "bg-red-100 text-red-800", dotColor: "bg-red-500 animate-pulse" }
      case "processing":
        return { text: "処理中...", color: "bg-purple-100 text-purple-800", dotColor: "bg-purple-500 animate-pulse" }
      default:
        return { text: "未接続", color: "bg-gray-100 text-gray-800", dotColor: "bg-gray-500" }
    }
  }

  const status = getStatusDisplay()

  return (
    <div className="min-h-screen bg-background p-4">
      <div className="max-w-2xl mx-auto space-y-6">
        <Card>
          <CardHeader>
            <div className="flex items-center justify-between">
              <CardTitle className="text-center flex-1">AI電話対応システム</CardTitle>
              {process.env.NODE_ENV === "development" && (
                <Button variant="ghost" size="sm" onClick={() => setShowVADMonitor(!showVADMonitor)}>
                  <Settings className="w-4 h-4" />
                </Button>
              )}
            </div>
            {process.env.NODE_ENV === "development" && (
              <div className="text-xs text-muted-foreground text-center">会話状態: {conversationState}</div>
            )}
          </CardHeader>
          <CardContent className="space-y-4">
            <div className="text-center">
              <div className={`inline-flex items-center gap-2 px-3 py-1 rounded-full text-sm ${status.color}`}>
                <div className={`w-2 h-2 rounded-full ${status.dotColor}`} />
                {status.text}
              </div>
            </div>

            <div className="flex justify-center gap-4">
              {callState === "idle" ? (
                <Button onClick={startCall} size="lg" className="bg-green-600 hover:bg-green-700">
                  <Phone className="w-5 h-5 mr-2" />
                  通話開始
                </Button>
              ) : (
                <Button onClick={() => endCall("user")} size="lg" variant="destructive">
                  <PhoneOff className="w-5 h-5 mr-2" />
                  通話終了
                </Button>
              )}
            </div>

            <AudioVisualizer
              stream={stream}
              isActive={callState === "user-speaking" || callState === "connected"}
              className="py-4"
            />

            {callState !== "idle" && (
              <div className="text-center">
                <div className={`inline-flex items-center gap-2 px-4 py-2 rounded-full ${status.color}`}>
                  {callState === "ai-speaking" ? (
                    <>
                      <div className="w-3 h-3 bg-blue-500 rounded-full animate-pulse" />
                      AIが話しています...
                    </>
                  ) : callState === "user-speaking" ? (
                    <>
                      <Mic className="w-4 h-4 text-red-500 animate-pulse" />
                      録音中...
                    </>
                  ) : callState === "processing" ? (
                    <>
                      <div className="w-3 h-3 bg-purple-500 rounded-full animate-pulse" />
                      音声を処理中...
                    </>
                  ) : (
                    <>
                      <MicOff className="w-4 h-4 text-gray-500" />
                      待機中
                    </>
                  )}
                </div>
              </div>
            )}
          </CardContent>
        </Card>

        {showVADMonitor && <VADMonitor metrics={vadMetrics} isActive={callState !== "idle"} />}

        <Card>
          <CardHeader>
            <CardTitle>会話履歴</CardTitle>
          </CardHeader>
          <CardContent>
            <div className="space-y-3 max-h-96 overflow-y-auto">
              {messages.length === 0 ? (
                <p className="text-muted-foreground text-center py-8">通話を開始すると会話が表示されます</p>
              ) : (
                messages.map((message) => (
                  <div key={message.id} className={`flex ${message.type === "user" ? "justify-end" : "justify-start"}`}>
                    <div
                      className={`max-w-xs px-4 py-2 rounded-lg ${
                        message.type === "user"
                          ? "bg-primary text-primary-foreground"
                          : "bg-muted text-muted-foreground"
                      }`}
                    >
                      <p className="text-sm">{message.content}</p>
                      <p className="text-xs opacity-70 mt-1">{message.timestamp.toLocaleTimeString("ja-JP")}</p>
                    </div>
                  </div>
                ))
              )}
            </div>
          </CardContent>
        </Card>
      </div>
    </div>
  )
}<|MERGE_RESOLUTION|>--- conflicted
+++ resolved
@@ -129,12 +129,11 @@
           conversationMessages,
         )
         log("ack_received")
-<<<<<<< HEAD
+       codex/add-logging-to-track-processing-flow-dk42gt
         log("stt_text", result.userMessage)
         log("ai_text", result.aiResponse)
         log("tts_audio", { present: !!result.audioBase64 })
-=======
->>>>>>> 0328e54f
+         main
         log("conversation_result", {
           user: result.userMessage,
           ai: result.aiResponse,
