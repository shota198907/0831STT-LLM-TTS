--- conflicted
+++ resolved
@@ -129,17 +129,9 @@
           conversationMessages,
         )
         log("ack_received")
-<<<<<<< HEAD
         log("stt_text", result.userMessage)
         log("ai_text", result.aiResponse)
         log("tts_audio", { present: !!result.audioBase64 })
-=======
-       codex/add-logging-to-track-processing-flow-dk42gt
-        log("stt_text", result.userMessage)
-        log("ai_text", result.aiResponse)
-        log("tts_audio", { present: !!result.audioBase64 })
-         main
->>>>>>> 4b4b2f39
         log("conversation_result", {
           user: result.userMessage,
           ai: result.aiResponse,
@@ -261,10 +253,7 @@
   // DEBUG: thresholds can be overridden via env vars for verification
   const vadSilenceThreshold = Number(process.env.NEXT_PUBLIC_VAD_SILENCE_THRESHOLD ?? 1.2)
   const vadVolumeThreshold = Number(process.env.NEXT_PUBLIC_VAD_VOLUME_THRESHOLD ?? 0.03)
-<<<<<<< HEAD
   log("VAD thresholds", { silence: vadSilenceThreshold, volume: vadVolumeThreshold })
-=======
->>>>>>> 4b4b2f39
 
   const { startVAD, stopVAD, vadMetrics } = useVoiceActivityDetection({
     silenceThreshold: vadSilenceThreshold,
@@ -318,7 +307,6 @@
       } else {
         await unlockPlayback()
       }
-      
 
       const url = `data:${data.mimeType};base64,${data.audio}`
       const audio = new Audio(url)
@@ -392,20 +380,6 @@
         log("Call ended")
       }
 
-<<<<<<< HEAD
-      log("Stopping recording before ending call")
-      stopRecording()
-        .then(() => {
-          log("Recording stopped prior to cleanup")
-          finalize()
-        })
-        .catch((err) => {
-          log("Failed to stop recording before end", err)
-          finalize()
-        })
-    },
-    [stopRecording, stopVAD, cleanup, resetConversation, log],
-=======
       if (isRecording) {
         log("Stopping recording before ending call")
         stopRecording()
@@ -422,7 +396,6 @@
       }
     },
     [isRecording, stopRecording, stopVAD, cleanup, resetConversation, log],
->>>>>>> 4b4b2f39
   )
   endCallRef.current = endCall
 
